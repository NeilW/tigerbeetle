--- conflicted
+++ resolved
@@ -229,18 +229,9 @@
         },
         .start => |start| {
             const groove_config = StateMachine.Forest.groove_config;
-<<<<<<< HEAD
-            const AccountsValuesCache = groove_config.accounts_mutable.ObjectsCache.Cache;
+            const AccountsValuesCache = groove_config.accounts.ObjectsCache.Cache;
             const TransfersValuesCache = groove_config.transfers.ObjectsCache.Cache;
             const PostedValuesCache = groove_config.posted.ObjectsCache.Cache;
-=======
-            const AccountsValuesCache =
-                groove_config.accounts.ObjectTree.TableMutable.ValuesCache;
-            const TransfersValuesCache =
-                groove_config.transfers.ObjectTree.TableMutable.ValuesCache;
-            const PostedValuesCache =
-                groove_config.posted.ObjectTree.TableMutable.ValuesCache;
->>>>>>> c5d2d4b3
 
             const addresses = parse_addresses(allocator, start.addresses);
 
