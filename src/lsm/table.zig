--- conflicted
+++ resolved
@@ -702,91 +702,7 @@
                 Key,
                 index_block[index.keys_offset..][0..index.keys_size],
             );
-<<<<<<< HEAD
-            return slice[0..index_data_blocks_used(index_block)];
-        }
-
-        pub inline fn index_data_addresses(index_block: BlockPtr) []u64 {
-            return mem.bytesAsSlice(
-                u64,
-                index_block[index.data_addresses_offset..][0..index.data_addresses_size],
-            );
-        }
-
-        pub inline fn index_data_addresses_used(index_block: BlockPtrConst) []const u64 {
-            const slice = mem.bytesAsSlice(
-                u64,
-                index_block[index.data_addresses_offset..][0..index.data_addresses_size],
-            );
-            return slice[0..index_data_blocks_used(index_block)];
-        }
-        pub inline fn index_data_checksums(index_block: BlockPtr) []u128 {
-            return mem.bytesAsSlice(
-                u128,
-                index_block[index.data_checksums_offset..][0..index.data_checksums_size],
-            );
-        }
-
-        pub inline fn index_data_checksums_used(index_block: BlockPtrConst) []const u128 {
-            const slice = mem.bytesAsSlice(
-                u128,
-                index_block[index.data_checksums_offset..][0..index.data_checksums_size],
-            );
-            return slice[0..index_data_blocks_used(index_block)];
-        }
-
-        inline fn index_filter_addresses(index_block: BlockPtr) []u64 {
-            return mem.bytesAsSlice(
-                u64,
-                index_block[index.filter_addresses_offset..][0..index.filter_addresses_size],
-            );
-        }
-
-        pub inline fn index_filter_addresses_used(index_block: BlockPtrConst) []const u64 {
-            const slice = mem.bytesAsSlice(
-                u64,
-                index_block[index.filter_addresses_offset..][0..index.filter_addresses_size],
-            );
-            return slice[0..index_filter_blocks_used(index_block)];
-        }
-
-        inline fn index_filter_checksums(index_block: BlockPtr) []u128 {
-            return mem.bytesAsSlice(
-                u128,
-                index_block[index.filter_checksums_offset..][0..index.filter_checksums_size],
-            );
-        }
-
-        pub inline fn index_filter_checksums_used(index_block: BlockPtrConst) []const u128 {
-            const slice = mem.bytesAsSlice(
-                u128,
-                index_block[index.filter_checksums_offset..][0..index.filter_checksums_size],
-            );
-            return slice[0..index_filter_blocks_used(index_block)];
-        }
-
-        inline fn index_blocks_used(index_block: BlockPtrConst) u32 {
-            return index_block_count + index_filter_blocks_used(index_block) +
-                index_data_blocks_used(index_block);
-        }
-
-        inline fn index_filter_blocks_used(index_block: BlockPtrConst) u32 {
-            const header = mem.bytesAsValue(vsr.Header, index_block[0..@sizeOf(vsr.Header)]);
-            const value = @intCast(u32, header.commit);
-            assert(value > 0);
-            assert(value <= filter_block_count_max);
-            return value;
-        }
-
-        pub inline fn index_data_blocks_used(index_block: BlockPtrConst) u32 {
-            const header = mem.bytesAsValue(vsr.Header, index_block[0..@sizeOf(vsr.Header)]);
-            const value = @intCast(u32, header.request);
-            assert(value > 0);
-            assert(value <= data_block_count_max);
-            return value;
-=======
             return slice[0..index.data_blocks_used(index_block)];
->>>>>>> 41892f4a
         }
 
         /// Returns the zero-based index of the data block that may contain the key.
