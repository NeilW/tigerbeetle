const std = @import("std");
const mem = std.mem;
const math = std.math;
const assert = std.debug.assert;

const constants = @import("../constants.zig");
const vsr = @import("../vsr.zig");
const binary_search = @import("binary_search.zig");
const bloom_filter = @import("bloom_filter.zig");

const stdx = @import("../stdx.zig");
const div_ceil = stdx.div_ceil;
const eytzinger = @import("eytzinger.zig").eytzinger;
const snapshot_latest = @import("tree.zig").snapshot_latest;

const BlockType = @import("grid.zig").BlockType;
const alloc_block = @import("grid.zig").alloc_block;
const TableInfoType = @import("manifest.zig").TableInfoType;

pub const TableUsage = enum {
    /// General purpose table.
    general,
    /// If your usage fits this pattern:
    /// * Only put keys which are not present.
    /// * Only remove keys which are present.
    /// * TableKey == TableValue (modulo padding, eg CompositeKey)
    /// Then we can unlock additional optimizations.
    secondary_index,
};

/// A table is a set of blocks:
///
/// * Index block (exactly 1)
/// * Filter blocks (at least one, at most `filter_block_count_max`)
///   Each filter block summarizes the keys for several adjacent (in terms of key) data blocks.
/// * Data blocks (at least one, at most `data_block_count_max`)
///   Store the actual keys/values, along with a small index of the keys to optimize lookups.
///
///
/// Every block begins with a `vsr.Header` that includes:
///
/// * `checksum`, `checksum_body` verify the data integrity.
/// * `cluster` is the cluster id.
/// * `command` is `.block`.
/// * `op` is the block address.
/// * `size` is the block size excluding padding.
///
/// Index block schema:
/// │ vsr.Header                   │ operation=BlockType.index
/// │ vsr.Header                   │ commit=filter_block_count,
/// │                              │ request=data_block_count,
/// │                              │ timestamp=snapshot_min
/// │ [filter_block_count_max]u128 │ checksums of filter blocks
/// │ [data_block_count_max]u128   │ checksums of data blocks
/// │ [data_block_count_max]Key    │ the maximum/last key in the respective data block
/// │ [filter_block_count_max]u64  │ addresses of filter blocks
/// │ [data_block_count_max]u64    │ addresses of data blocks
/// │ […]u8{0}                     │ padding (to end of block)
///
/// Filter block schema:
/// │ vsr.Header │ operation=BlockType.filter
/// │ […]u8      │ A split-block Bloom filter, "containing" every key from as many as
/// │            │   `filter_data_block_count_max` data blocks.
///
/// Data block schema:
/// │ vsr.Header               │ operation=BlockType.data
/// │ [block_key_count + 1]Key │ Eytzinger-layout keys from a subset of the values.
/// │ [≤value_count_max]Value  │ At least one value (no empty tables).
/// │ […]u8{0}                 │ padding (to end of block)
pub fn TableType(
    comptime TableKey: type,
    comptime TableValue: type,
    /// Returns the sort order between two keys.
    comptime table_compare_keys: fn (TableKey, TableKey) callconv(.Inline) math.Order,
    /// Returns the key for a value. For example, given `object` returns `object.id`.
    /// Since most objects contain an id, this avoids duplicating the key when storing the value.
    comptime table_key_from_value: fn (*const TableValue) callconv(.Inline) TableKey,
    /// Must compare greater than all other keys.
    comptime table_sentinel_key: TableKey,
    /// Returns whether a value is a tombstone value.
    comptime table_tombstone: fn (*const TableValue) callconv(.Inline) bool,
    /// Returns a tombstone value representation for a key.
    comptime table_tombstone_from_key: fn (TableKey) callconv(.Inline) TableValue,
    /// The maximum number of values per table.
    comptime table_value_count_max: usize,
    comptime usage: TableUsage,
) type {
    return struct {
        const Table = @This();

        // Re-export all the generic arguments.
        pub const Key = TableKey;
        pub const Value = TableValue;
        pub const compare_keys = table_compare_keys;
        pub const key_from_value = table_key_from_value;
        pub const sentinel_key = table_sentinel_key;
        pub const tombstone = table_tombstone;
        pub const tombstone_from_key = table_tombstone_from_key;
        pub const value_count_max = table_value_count_max;
        pub const usage = usage;

        // Export hashmap context for Key and Value
        pub const HashMapContextValue = struct {
            pub fn eql(_: HashMapContextValue, a: Value, b: Value) bool {
                return compare_keys(key_from_value(&a), key_from_value(&b)) == .eq;
            }

            pub fn hash(_: HashMapContextValue, value: Value) u64 {
                // TODO(King): this erros out with "unable to hash type void" due to
                // CompositeKey(T) struct containing .padding which may be void at comptime.
                const key = key_from_value(&value);
                return std.hash_map.getAutoHashFn(Key, HashMapContextValue)(.{}, key);
            }
        };

        const block_size = constants.block_size;
        const BlockPtr = *align(constants.sector_size) [block_size]u8;
        const BlockPtrConst = *align(constants.sector_size) const [block_size]u8;

        pub const key_size = @sizeOf(Key);
        pub const value_size = @sizeOf(Value);

        comptime {
            assert(@alignOf(Key) == 8 or @alignOf(Key) == 16);
            // TODO(ifreund) What are our alignment expectations for Value?

            // There must be no padding in the Key/Value types to avoid buffer bleeds.
            assert(@bitSizeOf(Key) == @sizeOf(Key) * 8);
            assert(@bitSizeOf(Value) == @sizeOf(Value) * 8);

            // These impact our calculation of:
            // * the superblock trailer size, and
            // * the manifest log layout for alignment.
            assert(key_size >= 8);
            assert(key_size <= 32);
            assert(key_size == 8 or key_size == 16 or key_size == 24 or key_size == 32);
        }

        const address_size = @sizeOf(u64);
        const checksum_size = @sizeOf(u128);
        const block_body_size = block_size - @sizeOf(vsr.Header);

        pub const layout = layout: {
            @setEvalBranchQuota(10_000);

            assert(block_size % constants.sector_size == 0);
            assert(math.isPowerOfTwo(block_size));

            // Searching the values array is more expensive than searching the per-block index
            // as the larger values size leads to more cache misses. We can therefore speed
            // up lookups by making the per block index larger at the cost of reducing the
            // number of values that may be stored per block.
            //
            // X = values per block
            // Y = keys per block
            //
            // R = constants.lsm_value_to_key_layout_ratio_min
            //
            // To maximize:
            //     Y
            // Given constraints:
            //     body >= X * value_size + Y * key_size
            //     (X * value_size) / (Y * key_size) >= R
            //     X >= Y
            //
            // Plots of above constraints:
            //     https://www.desmos.com/calculator/elqqaalgbc
            //
            // body - X * value_size = Y * key_size
            // Y = (body - X * value_size) / key_size
            //
            // (X * value_size) / (body - X * value_size) = R
            // (X * value_size) = R * body - R * X * value_size
            // (R + 1) * X * value_size = R * body
            // X = R * body / ((R + 1)* value_size)
            //
            // Y = (body - (R * body / ((R + 1) * value_size)) * value_size) / key_size
            // Y = (body - (R / (R + 1)) * body) / key_size
            // Y = body / ((R + 1) * key_size)
            var block_keys_layout_count = math.min(
                block_body_size / ((constants.lsm_value_to_key_layout_ratio_min + 1) * key_size),
                block_body_size / (value_size + key_size),
            );

            // Round to the next lowest power of two. This speeds up lookups in the Eytzinger
            // layout and should help ensure better alignment for the following values.
            // We could round to the nearest power of two, but then we would need
            // care to avoid breaking e.g. the X >= Y invariant above.
            block_keys_layout_count = math.floorPowerOfTwo(u64, block_keys_layout_count);

            // If the index is smaller than 16 keys then there are key sizes >= 4 such that
            // the total index size is not 64 byte cache line aligned.
            assert(@sizeOf(Key) >= 4);
            assert(@sizeOf(Key) % 4 == 0);
            if (block_keys_layout_count < @divExact(constants.cache_line_size, 4)) {
                block_keys_layout_count = 0;
            }
            assert((block_keys_layout_count * key_size) % constants.cache_line_size == 0);

            const block_key_layout_size = block_keys_layout_count * key_size;
            const block_key_count =
                if (block_keys_layout_count == 0) 0 else block_keys_layout_count - 1;

            const block_value_count_max = @divFloor(
                block_body_size - block_key_layout_size,
                value_size,
            );

            // TODO Audit/tune this number for split block bloom filters:
<<<<<<< HEAD
            const filter_bytes_per_key = 3;
=======
            const filter_bytes_per_key = 1;
>>>>>>> 778f8ab6
            const filter_data_block_count_max = @divFloor(
                block_body_size,
                block_value_count_max * filter_bytes_per_key,
            );

            // We need enough blocks to hold `value_count_max` values.
            const data_blocks = div_ceil(value_count_max, block_value_count_max);
            const filter_blocks = div_ceil(data_blocks, filter_data_block_count_max);

            break :layout .{
                // The number of keys in the Eytzinger layout per data block.
                .block_key_count = block_key_count,
                // The number of bytes used by the keys in the data block.
                .block_key_layout_size = block_key_layout_size,
                // The maximum number of values in a data block.
                .block_value_count_max = block_value_count_max,

                .data_block_count_max = data_blocks,
                .filter_block_count_max = filter_blocks,

                // The number of data blocks covered by a single filter block.
                .filter_data_block_count_max = std.math.min(
                    filter_data_block_count_max,
                    data_blocks,
                ),
            };
        };

        const index_block_count = 1;
        pub const filter_block_count_max = layout.filter_block_count_max;
        pub const data_block_count_max = layout.data_block_count_max;
        pub const block_count_max =
            index_block_count + filter_block_count_max + data_block_count_max;

        const index = struct {
            const size = @sizeOf(vsr.Header) + filter_checksums_size + data_checksums_size +
                keys_size + filter_addresses_size + data_addresses_size;

            const filter_checksums_offset = @sizeOf(vsr.Header);
            const filter_checksums_size = filter_block_count_max * checksum_size;

            const data_checksums_offset = filter_checksums_offset + filter_checksums_size;
            const data_checksums_size = data_block_count_max * checksum_size;

            const keys_offset = data_checksums_offset + data_checksums_size;
            const keys_size = data_block_count_max * key_size;

            const filter_addresses_offset = keys_offset + keys_size;
            const filter_addresses_size = filter_block_count_max * address_size;

            const data_addresses_offset = filter_addresses_offset + filter_addresses_size;
            const data_addresses_size = data_block_count_max * address_size;

            const padding_offset = data_addresses_offset + data_addresses_size;
            const padding_size = block_size - padding_offset;
        };

        pub const filter = struct {
            pub const data_block_count_max = layout.filter_data_block_count_max;

            const filter_offset = @sizeOf(vsr.Header);
            const filter_size = block_size - filter_offset;

            const padding_offset = filter_offset + filter_size;
            const padding_size = block_size - padding_offset;
        };

        pub const data = struct {
            const key_count = layout.block_key_count;
            pub const block_value_count_max = layout.block_value_count_max;

            const key_layout_offset = @sizeOf(vsr.Header);
            const key_layout_size = layout.block_key_layout_size;

            const values_offset = key_layout_offset + key_layout_size;
            const values_size = block_value_count_max * value_size;

            const padding_offset = values_offset + values_size;
            const padding_size = block_size - padding_offset;
        };

        const compile_log_layout = false;
        comptime {
            if (compile_log_layout) {
                @compileError(std.fmt.comptimePrint(
                    \\
                    \\
                    \\lsm parameters:
                    \\    value: {}
                    \\    value count max: {}
                    \\    key size: {}
                    \\    value size: {}
                    \\    block size: {}
                    \\layout:
                    \\    index block count: {}
                    \\    filter block count max: {}
                    \\    data block count max: {}
                    \\index:
                    \\    size: {}
                    \\    filter_checksums_offset: {}
                    \\    filter_checksums_size: {}
                    \\    data_checksums_offset: {}
                    \\    data_checksums_size: {}
                    \\    keys_offset: {}
                    \\    keys_size: {}
                    \\    filter_addresses_offset: {}
                    \\    filter_addresses_size: {}
                    \\    data_addresses_offset: {}
                    \\    data_addresses_size: {}
                    \\filter:
                    \\    data_block_count_max: {}
                    \\    filter_offset: {}
                    \\    filter_size: {}
                    \\    padding_offset: {}
                    \\    padding_size: {}
                    \\data:
                    \\    key_count: {}
                    \\    value_count_max: {}
                    \\    key_layout_offset: {}
                    \\    key_layout_size: {}
                    \\    values_offset: {}
                    \\    values_size: {}
                    \\    padding_offset: {}
                    \\    padding_size: {}
                    \\
                ,
                    .{
                        Value,
                        value_count_max,
                        key_size,
                        value_size,
                        block_size,

                        index_block_count,
                        filter_block_count_max,
                        data_block_count_max,

                        index.size,
                        index.filter_checksums_offset,
                        index.filter_checksums_size,
                        index.data_checksums_offset,
                        index.data_checksums_size,
                        index.keys_offset,
                        index.keys_size,
                        index.filter_addresses_offset,
                        index.filter_addresses_size,
                        index.data_addresses_offset,
                        index.data_addresses_size,

                        filter.data_block_count_max,
                        filter.filter_offset,
                        filter.filter_size,
                        filter.padding_offset,
                        filter.padding_size,

                        data.key_count,
                        data.block_value_count_max,
                        data.key_layout_offset,
                        data.key_layout_size,
                        data.values_offset,
                        data.values_size,
                        data.padding_offset,
                        data.padding_size,
                    },
                ));
            }
        }

        comptime {
            assert(index_block_count > 0);
            assert(filter_block_count_max > 0);
            assert(data_block_count_max > 0);

            assert(filter.data_block_count_max > 0);
            // There should not be more data blocks per filter block than there are data blocks:
            assert(filter.data_block_count_max <= data_block_count_max);

<<<<<<< HEAD
            const filter_bytes_per_key = 3;
=======
            const filter_bytes_per_key = 1;
>>>>>>> 778f8ab6
            assert(filter_block_count_max * filter.filter_size >=
                data_block_count_max * data.block_value_count_max * filter_bytes_per_key);

            assert(index.size == @sizeOf(vsr.Header) +
                data_block_count_max * (key_size + address_size + checksum_size) +
                filter_block_count_max * (address_size + checksum_size));
            assert(index.size == index.data_addresses_offset + index.data_addresses_size);
            assert(index.size <= block_size);
            assert(index.keys_size > 0);
            assert(index.keys_size % key_size == 0);
            assert(@divExact(index.data_addresses_size, @sizeOf(u64)) == data_block_count_max);
            assert(@divExact(index.filter_addresses_size, @sizeOf(u64)) == filter_block_count_max);
            assert(@divExact(index.data_checksums_size, @sizeOf(u128)) == data_block_count_max);
            assert(@divExact(index.filter_checksums_size, @sizeOf(u128)) == filter_block_count_max);
            assert(block_size == index.padding_offset + index.padding_size);
            assert(block_size == index.size + index.padding_size);

            // Split block bloom filters require filters to be a multiple of 32 bytes as they
            // use 256 bit blocks.
            assert(filter.filter_size % 32 == 0);
            assert(filter.filter_size == block_body_size);
            assert(block_size == filter.padding_offset + filter.padding_size);
            assert(block_size == @sizeOf(vsr.Header) + filter.filter_size + filter.padding_size);

            if (data.key_count > 0) {
                assert(data.key_count >= 3);
                assert(math.isPowerOfTwo(data.key_count + 1));
                assert(data.key_count + 1 == @divExact(data.key_layout_size, key_size));
                assert(data.values_size / data.key_layout_size >=
                    constants.lsm_value_to_key_layout_ratio_min);
            } else {
                assert(data.key_count == 0);
                assert(data.key_layout_size == 0);
                assert(data.values_offset == data.key_layout_offset);
            }

            assert(data.block_value_count_max > 0);
            assert(data.block_value_count_max >= data.key_count);
            assert(@divExact(data.values_size, value_size) == data.block_value_count_max);
            assert(data.values_offset % constants.cache_line_size == 0);
            // You can have any size value you want, as long as it fits
            // neatly into the CPU cache lines :)
            assert((data.block_value_count_max * value_size) % constants.cache_line_size == 0);

            assert(data.padding_size >= 0);
            assert(block_size == @sizeOf(vsr.Header) + data.key_layout_size +
                data.values_size + data.padding_size);
            assert(block_size == data.padding_offset + data.padding_size);

            // We expect no block padding at least for TigerBeetle's objects and indexes:
            if ((key_size == 8 and value_size == 128) or
                (key_size == 8 and value_size == 64) or
                (key_size == 16 and value_size == 16) or
                (key_size == 32 and value_size == 32))
            {
                assert(data.padding_size == 0);
            }
        }

        pub const Builder = struct {
            const TableInfo = TableInfoType(Table);

            key_min: Key = undefined, // Inclusive.
            key_max: Key = undefined, // Inclusive.

            index_block: BlockPtr,
            filter_block: BlockPtr,
            data_block: BlockPtr,

            data_block_count: u32 = 0,
            value_count: u32 = 0,

            filter_block_count: u32 = 0,
            data_blocks_in_filter: u32 = 0,

            pub fn init(allocator: mem.Allocator) !Builder {
                const index_block = try alloc_block(allocator);
                errdefer allocator.free(index_block);

                const filter_block = try alloc_block(allocator);
                errdefer allocator.free(filter_block);

                const data_block = try alloc_block(allocator);
                errdefer allocator.free(data_block);

                return Builder{
                    .index_block = index_block[0..block_size],
                    .filter_block = filter_block[0..block_size],
                    .data_block = data_block[0..block_size],
                };
            }

            pub fn deinit(builder: *Builder, allocator: mem.Allocator) void {
                allocator.free(builder.index_block);
                allocator.free(builder.filter_block);
                allocator.free(builder.data_block);

                builder.* = undefined;
            }

            pub fn data_block_values(builder: *Builder) []Value {
                return Table.data_block_values(builder.data_block);
            }

            pub fn data_block_empty(builder: *const Builder) bool {
                assert(builder.value_count <= data.block_value_count_max);
                return builder.value_count == 0;
            }

            pub fn data_block_full(builder: *const Builder) bool {
                assert(builder.value_count <= data.block_value_count_max);
                return builder.value_count == data.block_value_count_max;
            }

            const DataFinishOptions = struct {
                cluster: u32,
                address: u64,
            };

            pub fn data_block_finish(builder: *Builder, options: DataFinishOptions) void {
                // For each block we write the sorted values, initialize the Eytzinger layout,
                // complete the block header, and add the block's max key to the table index.

                assert(options.address > 0);
                assert(builder.value_count > 0);

                const block = builder.data_block;
                const values_max = Table.data_block_values(block);
                assert(values_max.len == data.block_value_count_max);

                const values = values_max[0..builder.value_count];

                const filter_bytes = filter_block_filter(builder.filter_block);
                for (values) |*value| {
                    const key = key_from_value(value);
                    const fingerprint = bloom_filter.Fingerprint.create(mem.asBytes(&key));
                    bloom_filter.add(fingerprint, filter_bytes);
                }

                const key_max = key_from_value(&values[values.len - 1]);

                if (constants.verify) {
                    var a = &values[0];
                    for (values[1..]) |*b| {
                        assert(compare_keys(key_from_value(a), key_from_value(b)) == .lt);
                        a = b;
                    }
                }

                if (data.key_count > 0) {
                    assert(@divExact(data.key_layout_size, key_size) == data.key_count + 1);

                    const key_layout_bytes = @alignCast(
                        @alignOf(Key),
                        block[data.key_layout_offset..][0..data.key_layout_size],
                    );
                    const key_layout = mem.bytesAsValue([data.key_count + 1]Key, key_layout_bytes);

                    const e = eytzinger(data.key_count, data.block_value_count_max);
                    e.layout_from_keys_or_values(
                        Key,
                        Value,
                        key_from_value,
                        sentinel_key,
                        values,
                        key_layout,
                    );
                }

                const values_padding = mem.sliceAsBytes(values_max[builder.value_count..]);
                const block_padding = block[data.padding_offset..][0..data.padding_size];
                assert(compare_keys(key_from_value(&values[values.len - 1]), key_max) == .eq);

                const header_bytes = block[0..@sizeOf(vsr.Header)];
                const header = mem.bytesAsValue(vsr.Header, header_bytes);

                header.* = .{
                    .cluster = options.cluster,
                    .op = options.address,
                    .request = @intCast(u32, values.len),
                    .size = block_size - @intCast(u32, values_padding.len + block_padding.len),
                    .command = .block,
                    .operation = BlockType.data.operation(),
                };

                header.set_checksum_body(block[@sizeOf(vsr.Header)..header.size]);
                header.set_checksum();

                const current = builder.data_block_count;
                index_data_keys(builder.index_block)[current] = key_max;
                index_data_addresses(builder.index_block)[current] = options.address;
                index_data_checksums(builder.index_block)[current] = header.checksum;

                if (current == 0) builder.key_min = key_from_value(&values[0]);
                builder.key_max = key_max;

                if (current == 0 and values.len == 1) {
                    assert(compare_keys(builder.key_min, builder.key_max) == .eq);
                } else {
                    assert(compare_keys(builder.key_min, builder.key_max) == .lt);
                }

                if (current > 0) {
                    const key_max_prev = index_data_keys(builder.index_block)[current - 1];
                    assert(compare_keys(key_max_prev, key_from_value(&values[0])) == .lt);
                }

                builder.data_block_count += 1;
                builder.value_count = 0;

                builder.data_blocks_in_filter += 1;
            }

            pub fn filter_block_empty(builder: *const Builder) bool {
                assert(builder.data_blocks_in_filter <= filter.data_block_count_max);
                return builder.data_blocks_in_filter == 0;
            }

            pub fn filter_block_full(builder: *const Builder) bool {
                assert(builder.data_blocks_in_filter <= filter.data_block_count_max);
                return builder.data_blocks_in_filter == filter.data_block_count_max;
            }

            const FilterFinishOptions = struct {
                cluster: u32,
                address: u64,
            };

            pub fn filter_block_finish(builder: *Builder, options: FilterFinishOptions) void {
                assert(!builder.filter_block_empty());
                assert(builder.data_block_empty());
                assert(options.address > 0);

                const header_bytes = builder.filter_block[0..@sizeOf(vsr.Header)];
                const header = mem.bytesAsValue(vsr.Header, header_bytes);
                header.* = .{
                    .cluster = options.cluster,
                    .op = options.address,
                    .size = block_size - filter.padding_size,
                    .command = .block,
                    .operation = BlockType.filter.operation(),
                };

                const body = builder.filter_block[@sizeOf(vsr.Header)..header.size];
                header.set_checksum_body(body);
                header.set_checksum();

                const current = builder.filter_block_count;
                index_filter_addresses(builder.index_block)[current] = options.address;
                index_filter_checksums(builder.index_block)[current] = header.checksum;

                builder.filter_block_count += 1;
                builder.data_blocks_in_filter = 0;
            }

            pub fn index_block_empty(builder: *const Builder) bool {
                assert(builder.data_block_count <= data_block_count_max);
                return builder.data_block_count == 0;
            }

            pub fn index_block_full(builder: *const Builder) bool {
                assert(builder.data_block_count <= data_block_count_max);
                return builder.data_block_count == data_block_count_max;
            }

            const IndexFinishOptions = struct {
                cluster: u32,
                address: u64,
                snapshot_min: u64,
            };

            pub fn index_block_finish(builder: *Builder, options: IndexFinishOptions) TableInfo {
                assert(options.address > 0);
                assert(builder.filter_block_empty());
                assert(builder.data_block_empty());
                assert(builder.data_block_count > 0);
                assert(builder.value_count == 0);
                assert(builder.data_blocks_in_filter == 0);
                assert(builder.filter_block_count == div_ceil(
                    builder.data_block_count,
                    filter.data_block_count_max,
                ));

                const index_block = builder.index_block;

                const header_bytes = index_block[0..@sizeOf(vsr.Header)];
                const header = mem.bytesAsValue(vsr.Header, header_bytes);

                header.* = .{
                    .cluster = options.cluster,
                    .op = options.address,
                    .commit = builder.filter_block_count,
                    .request = builder.data_block_count,
                    .timestamp = options.snapshot_min,
                    .size = index.size,
                    .command = .block,
                    .operation = BlockType.index.operation(),
                };
                header.set_checksum_body(index_block[@sizeOf(vsr.Header)..header.size]);
                header.set_checksum();

                const info: TableInfo = .{
                    .checksum = header.checksum,
                    .address = options.address,
                    .snapshot_min = options.snapshot_min,
                    .key_min = builder.key_min,
                    .key_max = builder.key_max,
                };

                assert(info.snapshot_max == math.maxInt(u64));

                // Reset the builder to its initial state, leaving the buffers untouched.
                builder.* = .{
                    .key_min = undefined,
                    .key_max = undefined,
                    .index_block = builder.index_block,
                    .filter_block = builder.filter_block,
                    .data_block = builder.data_block,
                };

                return info;
            }
        };

        pub inline fn index_block_address(index_block: BlockPtrConst) u64 {
            const header = mem.bytesAsValue(vsr.Header, index_block[0..@sizeOf(vsr.Header)]);
            const address = header.op;
            assert(address > 0);
            return address;
        }

        pub inline fn index_data_keys(index_block: BlockPtr) []Key {
            return mem.bytesAsSlice(Key, index_block[index.keys_offset..][0..index.keys_size]);
        }

        pub inline fn index_data_keys_used(index_block: BlockPtrConst) []const Key {
            const slice = mem.bytesAsSlice(
                Key,
                index_block[index.keys_offset..][0..index.keys_size],
            );
            return slice[0..index_data_blocks_used(index_block)];
        }

        pub inline fn index_data_addresses(index_block: BlockPtr) []u64 {
            return mem.bytesAsSlice(
                u64,
                index_block[index.data_addresses_offset..][0..index.data_addresses_size],
            );
        }

        pub inline fn index_data_addresses_used(index_block: BlockPtrConst) []const u64 {
            const slice = mem.bytesAsSlice(
                u64,
                index_block[index.data_addresses_offset..][0..index.data_addresses_size],
            );
            return slice[0..index_data_blocks_used(index_block)];
        }

        pub inline fn index_data_checksums(index_block: BlockPtr) []u128 {
            return mem.bytesAsSlice(
                u128,
                index_block[index.data_checksums_offset..][0..index.data_checksums_size],
            );
        }

        pub inline fn index_data_checksums_used(index_block: BlockPtrConst) []const u128 {
            const slice = mem.bytesAsSlice(
                u128,
                index_block[index.data_checksums_offset..][0..index.data_checksums_size],
            );
            return slice[0..index_data_blocks_used(index_block)];
        }

        inline fn index_filter_addresses(index_block: BlockPtr) []u64 {
            return mem.bytesAsSlice(
                u64,
                index_block[index.filter_addresses_offset..][0..index.filter_addresses_size],
            );
        }

        pub inline fn index_filter_addresses_used(index_block: BlockPtrConst) []const u64 {
            const slice = mem.bytesAsSlice(
                u64,
                index_block[index.filter_addresses_offset..][0..index.filter_addresses_size],
            );
            return slice[0..index_filter_blocks_used(index_block)];
        }

        inline fn index_filter_checksums(index_block: BlockPtr) []u128 {
            return mem.bytesAsSlice(
                u128,
                index_block[index.filter_checksums_offset..][0..index.filter_checksums_size],
            );
        }

        pub inline fn index_filter_checksums_used(index_block: BlockPtrConst) []const u128 {
            const slice = mem.bytesAsSlice(
                u128,
                index_block[index.filter_checksums_offset..][0..index.filter_checksums_size],
            );
            return slice[0..index_filter_blocks_used(index_block)];
        }

        inline fn index_blocks_used(index_block: BlockPtrConst) u32 {
            return index_block_count + index_filter_blocks_used(index_block) +
                index_data_blocks_used(index_block);
        }

        inline fn index_filter_blocks_used(index_block: BlockPtrConst) u32 {
            const header = mem.bytesAsValue(vsr.Header, index_block[0..@sizeOf(vsr.Header)]);
            const value = @intCast(u32, header.commit);
            assert(value > 0);
            assert(value <= filter_block_count_max);
            return value;
        }

        pub inline fn index_data_blocks_used(index_block: BlockPtrConst) u32 {
            const header = mem.bytesAsValue(vsr.Header, index_block[0..@sizeOf(vsr.Header)]);
            const value = @intCast(u32, header.request);
            assert(value > 0);
            assert(value <= data_block_count_max);
            return value;
        }

        /// Returns the zero-based index of the data block that may contain the key.
        /// May be called on an index block only when the key is in range of the table.
        inline fn index_data_block_for_key(index_block: BlockPtrConst, key: Key) u32 {
            // Because we store key_max in the index block we can use the raw binary search
            // here and avoid the extra comparison. If the search finds an exact match, we
            // want to return that data block. If the search does not find an exact match
            // it returns the index of the next greatest key, which again is the index of the
            // data block that may contain the key.
            const data_block_index = binary_search.binary_search_keys_raw(
                Key,
                compare_keys,
                Table.index_data_keys_used(index_block),
                key,
                .{},
            );
            assert(data_block_index < index_data_blocks_used(index_block));
            return data_block_index;
        }

        pub const IndexBlocks = struct {
            filter_block_address: u64,
            filter_block_checksum: u128,
            data_block_address: u64,
            data_block_checksum: u128,
        };

        /// Returns all data stored in the index block relating to a given key.
        /// May be called on an index block only when the key is in range of the table.
        pub inline fn index_blocks_for_key(index_block: BlockPtrConst, key: Key) IndexBlocks {
            const d = Table.index_data_block_for_key(index_block, key);
            const f = @divFloor(d, filter.data_block_count_max);

            return .{
                .filter_block_address = index_filter_addresses_used(index_block)[f],
                .filter_block_checksum = index_filter_checksums_used(index_block)[f],
                .data_block_address = index_data_addresses_used(index_block)[d],
                .data_block_checksum = index_data_checksums_used(index_block)[d],
            };
        }

        pub inline fn data_block_values(data_block: BlockPtr) []Value {
            return mem.bytesAsSlice(
                Value,
                data_block[data.values_offset..][0..data.values_size],
            );
        }

        pub inline fn data_block_values_used(data_block: BlockPtrConst) []const Value {
            const header = mem.bytesAsValue(vsr.Header, data_block[0..@sizeOf(vsr.Header)]);
            // TODO we should be able to cross-check this with the header size
            // for more safety.
            const used = @intCast(u32, header.request);
            assert(used <= data.block_value_count_max);
            const slice = mem.bytesAsSlice(
                Value,
                data_block[data.values_offset..][0..data.values_size],
            );
            return slice[0..used];
        }

        pub inline fn block_address(block: BlockPtrConst) u64 {
            const header = mem.bytesAsValue(vsr.Header, block[0..@sizeOf(vsr.Header)]);
            const address = header.op;
            assert(address > 0);
            return address;
        }

        pub inline fn filter_block_filter(filter_block: BlockPtr) []u8 {
            return filter_block[filter.filter_offset..][0..filter.filter_size];
        }

        pub inline fn filter_block_filter_const(filter_block: BlockPtrConst) []const u8 {
            return filter_block[filter.filter_offset..][0..filter.filter_size];
        }

        pub fn data_block_search(data_block: BlockPtrConst, key: Key) ?*const Value {
            const values = blk: {
                if (data.key_count == 0) break :blk data_block_values_used(data_block);

                assert(@divExact(data.key_layout_size, key_size) == data.key_count + 1);
                const key_layout_bytes = @alignCast(
                    @alignOf(Key),
                    data_block[data.key_layout_offset..][0..data.key_layout_size],
                );
                const key_layout = mem.bytesAsValue([data.key_count + 1]Key, key_layout_bytes);

                const e = eytzinger(data.key_count, data.block_value_count_max);
                break :blk e.search_values(
                    Key,
                    Value,
                    compare_keys,
                    key_layout,
                    data_block_values_used(data_block),
                    key,
                );
            };

            const result = binary_search.binary_search_values(
                Key,
                Value,
                key_from_value,
                compare_keys,
                values,
                key,
                .{},
            );
            if (result.exact) {
                const value = &values[result.index];
                if (constants.verify) {
                    assert(compare_keys(key, key_from_value(value)) == .eq);
                }
                return value;
            }

            if (constants.verify) {
                for (data_block_values_used(data_block)) |*value| {
                    assert(compare_keys(key, key_from_value(value)) != .eq);
                }
            }

            return null;
        }

        pub fn verify(
            comptime Storage: type,
            storage: *Storage,
            index_address: u64,
            key_min: ?Key,
            key_max: ?Key,
        ) void {
            if (Storage != @import("../testing/storage.zig").Storage)
                // Too complicated to do async verification
                return;

            const index_block = storage.grid_block(index_address);
            const addresses = index_data_addresses(index_block);
            const data_blocks_used = index_data_blocks_used(index_block);
            var data_block_index: usize = 0;
            while (data_block_index < data_blocks_used) : (data_block_index += 1) {
                const address = addresses[data_block_index];
                const data_block = storage.grid_block(address);
                const values = data_block_values_used(data_block);
                if (values.len > 0) {
                    if (data_block_index == 0) {
                        assert(key_min == null or
                            compare_keys(key_min.?, key_from_value(&values[0])) == .eq);
                    }
                    if (data_block_index == data_blocks_used - 1) {
                        assert(key_max == null or
                            compare_keys(key_from_value(&values[values.len - 1]), key_max.?) == .eq);
                    }
                    var a = &values[0];
                    for (values[1..]) |*b| {
                        assert(compare_keys(key_from_value(a), key_from_value(b)) == .lt);
                        a = b;
                    }
                }
            }
        }
    };
}

test "Table" {
    const Key = @import("composite_key.zig").CompositeKey(u128);

    const Table = TableType(
        Key,
        Key.Value,
        Key.compare_keys,
        Key.key_from_value,
        Key.sentinel_key,
        Key.tombstone,
        Key.tombstone_from_key,
        1, // Doesn't matter for this test.
        .general,
    );

    _ = Table;
    std.testing.refAllDecls(Table.Builder);
}<|MERGE_RESOLUTION|>--- conflicted
+++ resolved
@@ -207,11 +207,7 @@
             );
 
             // TODO Audit/tune this number for split block bloom filters:
-<<<<<<< HEAD
-            const filter_bytes_per_key = 3;
-=======
             const filter_bytes_per_key = 1;
->>>>>>> 778f8ab6
             const filter_data_block_count_max = @divFloor(
                 block_body_size,
                 block_value_count_max * filter_bytes_per_key,
@@ -389,11 +385,7 @@
             // There should not be more data blocks per filter block than there are data blocks:
             assert(filter.data_block_count_max <= data_block_count_max);
 
-<<<<<<< HEAD
-            const filter_bytes_per_key = 3;
-=======
             const filter_bytes_per_key = 1;
->>>>>>> 778f8ab6
             assert(filter_block_count_max * filter.filter_size >=
                 data_block_count_max * data.block_value_count_max * filter_bytes_per_key);
 
