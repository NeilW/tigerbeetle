--- conflicted
+++ resolved
@@ -282,24 +282,12 @@
     }
 
     fn put_account(env: *Environment, a: *const Account) void {
-<<<<<<< HEAD
-        env.forest.grooves.accounts_immutable.upsert(&StateMachine.AccountImmutable.from_account(a));
-        env.forest.grooves.accounts_mutable.upsert(&StateMachine.AccountMutable.from_account(a));
-    }
-
-    fn get_account(env: *Environment, id: u128) ?Account {
-        const immut = env.forest.grooves.accounts_immutable.get(id) orelse return null;
-        const mut = env.forest.grooves.accounts_mutable.get(immut.timestamp).?;
-
-        return StateMachine.into_account(immut, mut);
-=======
-        env.forest.grooves.accounts.put(a);
+        env.forest.grooves.accounts.upsert(a);
     }
 
     fn get_account(env: *Environment, id: u128) ?Account {
         const account = env.forest.grooves.accounts.get(id) orelse return null;
         return account.*;
->>>>>>> c5d2d4b3
     }
 
     // The forest should behave like a simple key-value data-structure.
