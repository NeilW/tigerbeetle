const std = @import("std");
const builtin = @import("builtin");
const assert = std.debug.assert;
const math = std.math;
const mem = std.mem;

const stdx = @import("../stdx.zig");
const constants = @import("../constants.zig");

const TableType = @import("table.zig").TableType;
const TreeType = @import("tree.zig").TreeType;
const GridType = @import("../vsr/grid.zig").GridType;
const CompositeKey = @import("composite_key.zig").CompositeKey;
const NodePool = @import("node_pool.zig").NodePool(constants.lsm_manifest_node_size, 16);
const CacheMapType = @import("cache_map.zig").CacheMapType;
const ScopeCloseMode = @import("tree.zig").ScopeCloseMode;
const Fingerprint = @import("bloom_filter.zig").Fingerprint;
const ManifestLogType = @import("manifest_log.zig").ManifestLogType;

const snapshot_latest = @import("tree.zig").snapshot_latest;
const key_fingerprint = @import("tree.zig").key_fingerprint;

fn ObjectTreeHelpers(comptime Object: type) type {
    assert(@hasField(Object, "timestamp"));
    assert(std.meta.fieldInfo(Object, .timestamp).type == u64);

    return struct {
        inline fn compare_keys(timestamp_a: u64, timestamp_b: u64) std.math.Order {
            return std.math.order(timestamp_a, timestamp_b);
        }

        inline fn key_from_value(value: *const Object) u64 {
            return value.timestamp & ~@as(u64, tombstone_bit);
        }

        const sentinel_key = std.math.maxInt(u64);
        const tombstone_bit = 1 << (64 - 1);

        inline fn tombstone(value: *const Object) bool {
            return (value.timestamp & tombstone_bit) != 0;
        }

        inline fn tombstone_from_key(timestamp: u64) Object {
            var value = std.mem.zeroes(Object); // Full zero-initialized Value.
            value.timestamp = timestamp | tombstone_bit;
            return value;
        }
    };
}

const IdTreeValue = extern struct {
    id: u128,
    timestamp: u64,
    padding: u64 = 0,

    comptime {
        // Assert that there is no implicit padding.
        assert(@sizeOf(IdTreeValue) == 32);
        assert(stdx.no_padding(IdTreeValue));
    }

    inline fn compare_keys(a: u128, b: u128) std.math.Order {
        return std.math.order(a, b);
    }

    inline fn key_from_value(value: *const IdTreeValue) u128 {
        return value.id;
    }

    const sentinel_key = std.math.maxInt(u128);
    const tombstone_bit = 1 << (64 - 1);

    inline fn tombstone(value: *const IdTreeValue) bool {
        return (value.timestamp & tombstone_bit) != 0;
    }

    inline fn tombstone_from_key(id: u128) IdTreeValue {
        return .{
            .id = id,
            .timestamp = tombstone_bit,
        };
    }
};

/// Normalizes index tree field types into either u64 or u128 for CompositeKey
fn IndexCompositeKeyType(comptime Field: type) type {
    switch (@typeInfo(Field)) {
        .Enum => |e| {
            return switch (@bitSizeOf(e.tag_type)) {
                0...@bitSizeOf(u64) => u64,
                @bitSizeOf(u65)...@bitSizeOf(u128) => u128,
                else => @compileError("Unsupported enum tag for index: " ++ @typeName(e.tag_type)),
            };
        },
        .Int => |i| {
            if (i.signedness != .unsigned) {
                @compileError("Index int type (" ++ @typeName(Field) ++ ") is not unsigned");
            }
            return switch (@bitSizeOf(Field)) {
                0...@bitSizeOf(u64) => u64,
                @bitSizeOf(u65)...@bitSizeOf(u128) => u128,
                else => @compileError("Unsupported int type for index: " ++ @typeName(Field)),
            };
        },
        else => @compileError("Index type " ++ @typeName(Field) ++ " is not supported"),
    }
}

comptime {
    assert(IndexCompositeKeyType(u1) == u64);
    assert(IndexCompositeKeyType(u16) == u64);
    assert(IndexCompositeKeyType(enum(u16) { x }) == u64);

    assert(IndexCompositeKeyType(u32) == u64);
    assert(IndexCompositeKeyType(u63) == u64);
    assert(IndexCompositeKeyType(u64) == u64);

    assert(IndexCompositeKeyType(enum(u65) { x }) == u128);
    assert(IndexCompositeKeyType(u65) == u128);
    assert(IndexCompositeKeyType(u128) == u128);
}

fn IndexTreeType(
    comptime Storage: type,
    comptime Field: type,
    comptime value_count_max: usize,
) type {
    const Key = CompositeKey(IndexCompositeKeyType(Field));
    const Table = TableType(
        Key,
        Key.Value,
        Key.compare_keys,
        Key.key_from_value,
        Key.sentinel_key,
        Key.tombstone,
        Key.tombstone_from_key,
        value_count_max,
        .secondary_index,
    );

    return TreeType(Table, Storage);
}

/// A Groove is a collection of LSM trees auto generated for fields on a struct type
/// as well as custom derived fields from said struct type.
pub fn GrooveType(
    comptime Storage: type,
    comptime Object: type,
    /// An anonymous struct instance which contains the following:
    ///
    /// - ids: { .tree = u16 }:
    ///     An anonymous struct which maps each of the groove's trees to a stable, forest-unique,
    ///     tree identifier.
    ///
    /// - value_count_max: { .field = usize }:
    ///     An anonymous struct which contains, for each field of `Object`,
    ///     the maximum number of values per table for the corresponding index tree.
    ///
    /// - ignored: [][]const u8:
    ///     An array of fields on the Object type that should not be given index trees
    ///
    /// - derived: { .field = *const fn (*const Object) ?DerivedType }:
    ///     An anonymous struct which contain fields that don't exist on the Object
    ///     but can be derived from an Object instance using the field's corresponding function.
    comptime groove_options: anytype,
) type {
    @setEvalBranchQuota(64000);

    const has_id = @hasField(Object, "id");
    if (has_id) assert(std.meta.fieldInfo(Object, .id).type == u128);

    assert(@hasField(Object, "timestamp"));
    assert(std.meta.fieldInfo(Object, .timestamp).type == u64);

    comptime var index_fields: []const std.builtin.Type.StructField = &.{};

    const primary_field = if (has_id) "id" else "timestamp";
    const PrimaryKey = @TypeOf(@field(@as(Object, undefined), primary_field));

    // Generate index LSM trees from the struct fields.
    for (std.meta.fields(Object)) |field| {
        // See if we should ignore this field from the options.
        //
        // By default, we ignore the "timestamp" field since it's a special identifier.
        // Since the "timestamp" is ignored by default, it shouldn't be provided in groove_options.ignored.
        comptime var ignored = mem.eql(u8, field.name, "timestamp") or mem.eql(u8, field.name, "id");
        for (groove_options.ignored) |ignored_field_name| {
            comptime assert(!std.mem.eql(u8, ignored_field_name, "timestamp"));
            comptime assert(!std.mem.eql(u8, ignored_field_name, "id"));
            ignored = ignored or std.mem.eql(u8, field.name, ignored_field_name);
        }

        if (!ignored) {
            const IndexTree = IndexTreeType(
                Storage,
                field.type,
                @field(groove_options.value_count_max, field.name),
            );
            index_fields = index_fields ++ [_]std.builtin.Type.StructField{
                .{
                    .name = field.name,
                    .type = IndexTree,
                    .default_value = null,
                    .is_comptime = false,
                    .alignment = @alignOf(IndexTree),
                },
            };
        }
    }

    // Generate IndexTrees for fields derived from the Value in groove_options.
    const derived_fields = std.meta.fields(@TypeOf(groove_options.derived));
    for (derived_fields) |field| {
        // Get the function info for the derived field.
        const derive_func = @field(groove_options.derived, field.name);
        const derive_func_info = @typeInfo(@TypeOf(derive_func)).Fn;

        // Make sure it has only one argument.
        if (derive_func_info.args.len != 1) {
            @compileError("expected derive fn to take in *const " ++ @typeName(Object));
        }

        // Make sure the function takes in a reference to the Value:
        const derive_arg = derive_func_info.params[0];
        if (derive_arg.is_generic) @compileError("expected derive fn arg to not be generic");
        if (derive_arg.type != *const Object) {
            @compileError("expected derive fn to take in *const " ++ @typeName(Object));
        }

        // Get the return value from the derived field as the DerivedType.
        const derive_return_type = derive_func_info.return_type orelse {
            @compileError("expected derive fn to return valid tree index type");
        };

        // Create an IndexTree for the DerivedType:
        const tree_name = @typeName(Object) ++ "." ++ field.name;
        const DerivedType = @typeInfo(derive_return_type).Optional.child;
        const IndexTree = IndexTreeType(Storage, DerivedType, tree_name);

        index_fields = index_fields ++ &.{
            .{
                .name = field.name,
                .type = IndexTree,
                .default_value = null,
                .is_comptime = false,
                .alignment = @alignOf(IndexTree),
            },
        };
    }

    comptime var index_options_fields: []const std.builtin.Type.StructField = &.{};
    for (index_fields) |index_field| {
        const IndexTree = index_field.type;
        index_options_fields = index_options_fields ++ [_]std.builtin.Type.StructField{
            .{
                .name = index_field.name,
                .type = IndexTree.Options,
                .default_value = null,
                .is_comptime = false,
                .alignment = @alignOf(IndexTree.Options),
            },
        };
    }

    const _ObjectTree = blk: {
        const Table = TableType(
            u64, // key = timestamp
            Object,
            ObjectTreeHelpers(Object).compare_keys,
            ObjectTreeHelpers(Object).key_from_value,
            ObjectTreeHelpers(Object).sentinel_key,
            ObjectTreeHelpers(Object).tombstone,
            ObjectTreeHelpers(Object).tombstone_from_key,
            groove_options.value_count_max.timestamp,
            .general,
        );
        break :blk TreeType(Table, Storage);
    };

    const _IdTree = if (!has_id) void else blk: {
        const Table = TableType(
            u128,
            IdTreeValue,
            IdTreeValue.compare_keys,
            IdTreeValue.key_from_value,
            IdTreeValue.sentinel_key,
            IdTreeValue.tombstone,
            IdTreeValue.tombstone_from_key,
            groove_options.value_count_max.id,
            .general,
        );
        break :blk TreeType(Table, Storage);
    };

    const _IndexTrees = @Type(.{
        .Struct = .{
            .layout = .Auto,
            .fields = index_fields,
            .decls = &.{},
            .is_tuple = false,
        },
    });
    const IndexTreeOptions = @Type(.{
        .Struct = .{
            .layout = .Auto,
            .fields = index_options_fields,
            .decls = &.{},
            .is_tuple = false,
        },
    });

    // Verify groove index count:
    const indexes_count_actual = std.meta.fields(_IndexTrees).len;
    const indexes_count_expect = std.meta.fields(Object).len -
        groove_options.ignored.len -
        // The id/timestamp fields are implicitly ignored since it's the primary key for ObjectTree:
        (@as(usize, 1) + @intFromBool(has_id)) +
        std.meta.fields(@TypeOf(groove_options.derived)).len;

    assert(indexes_count_actual == indexes_count_expect);
    assert(indexes_count_actual == std.meta.fields(IndexTreeOptions).len);

    // Generate a helper function for interacting with an Index field type.
    const IndexTreeFieldHelperType = struct {
        /// Returns true if the field is a derived field.
        fn is_derived(comptime field_name: []const u8) bool {
            comptime var derived = false;
            inline for (derived_fields) |derived_field| {
                derived = derived or std.mem.eql(u8, derived_field.name, field_name);
            }
            return derived;
        }

        /// Gets the index type from the index name (even if the index is derived).
        fn IndexType(comptime field_name: []const u8) type {
            if (!is_derived(field_name)) {
                return @TypeOf(@field(@as(Object, undefined), field_name));
            }

            const derived_fn = @TypeOf(@field(groove_options.derived, field_name));
            return @typeInfo(derived_fn).Fn.return_type.?.Optional.child;
        }

        fn HelperType(comptime field_name: []const u8) type {
            return struct {
                const Index = IndexType(field_name);

                /// Try to extract an index from the object, deriving it when necessary.
                pub fn derive_index(object: *const Object) ?Index {
                    if (comptime is_derived(field_name)) {
                        return @field(groove_options.derived, field_name)(object);
                    } else {
                        return @field(object, field_name);
                    }
                }

                /// Create a Value from the index that can be used in the IndexTree.
                pub fn derive_value(
                    object: *const Object,
                    index: Index,
                ) CompositeKey(IndexCompositeKeyType(Index)).Value {
                    return .{
                        .timestamp = object.timestamp,
                        .field = switch (@typeInfo(Index)) {
                            .Int => index,
                            .Enum => @intFromEnum(index),
                            else => @compileError("Unsupported index type for " ++ field_name),
                        },
                    };
                }
            };
        }
    }.HelperType;

    const ObjectsCacheHelpers = struct {
        const tombstone_bit = 1 << (64 - 1);

        inline fn key_from_value(value: *const Object) PrimaryKey {
            if (has_id) {
                return value.id;
            } else {
                return value.timestamp & ~@as(u64, tombstone_bit);
            }
        }

        inline fn hash(key: PrimaryKey) u64 {
            return stdx.hash_inline(key);
        }

        inline fn equal(a: PrimaryKey, b: PrimaryKey) bool {
            return a == b;
        }

        inline fn tombstone_from_key(a: PrimaryKey) Object {
            var obj: Object = undefined;
            if (has_id) {
                obj.id = a;
                obj.timestamp = 0;
            } else {
                obj.timestamp = a;
            }
            obj.timestamp |= tombstone_bit;
            return obj;
        }

        inline fn tombstone(a: *const Object) bool {
            return (a.timestamp & tombstone_bit) != 0;
        }
    };

    const _ObjectsCache = CacheMapType(
        PrimaryKey,
        Object,
        ObjectsCacheHelpers.key_from_value,
        ObjectsCacheHelpers.hash,
        ObjectsCacheHelpers.equal,
        ObjectsCacheHelpers.tombstone_from_key,
        ObjectsCacheHelpers.tombstone,
    );

    return struct {
        const Groove = @This();

        pub const ObjectTree = _ObjectTree;
        pub const IdTree = _IdTree;
        pub const IndexTrees = _IndexTrees;
        pub const ObjectsCache = _ObjectsCache;
        pub const config = groove_options;

        const Grid = GridType(Storage);
        const ManifestLog = ManifestLogType(Storage);

        const Callback = *const fn (*Groove) void;

        const trees_total = @as(usize, 1) + @intFromBool(has_id) + std.meta.fields(IndexTrees).len;
        const TreesBitSet = std.StaticBitSet(trees_total);

        const PrefetchKey = struct { key: union(enum) {
            id: PrimaryKey,
            timestamp: u64,
        }, level: u8 };

        const PrefetchKeys = std.AutoArrayHashMapUnmanaged(
            union(enum) {
                id: PrimaryKey,
                timestamp: u64,
            },
            struct {
                fingerprint: Fingerprint,
                level: u8,
            },
        );

        compacting: ?struct {
            /// Count which tree compactions are in progress.
            pending: TreesBitSet = TreesBitSet.initFull(),
            callback: Callback,
        } = null,

        objects: ObjectTree,
        ids: IdTree,
        indexes: IndexTrees,

        /// Object IDs enqueued to be prefetched.
        /// Prefetching ensures that point lookups against the latest snapshot are synchronous.
        /// This shields state machine implementations from the challenges of concurrency and I/O,
        /// and enables simple state machine function signatures that commit writes atomically.
        prefetch_keys: PrefetchKeys,

        /// The snapshot to prefetch from.
        prefetch_snapshot: ?u64,

        /// This is used to accelerate point lookups and is not used for range queries.
        /// It's also where prefetched data is loaded into, so we don't have a different
        /// prefetch cache to our object cache.
        ///
        /// The values cache is only used for the latest snapshot for simplicity.
        /// Earlier snapshots will still be able to utilize the block cache.
        ///
        /// The values cache is updated on every `insert()`/`upsert()`/`remove()` and stores
        /// a duplicate of data that's already in table_mutable. This is done because
        /// keeping table_mutable as an array, and simplifying the compaction path
        /// is faster than trying to amortize and save memory.
        ///
        /// Invariant: if something is in the mutable or immutable table, it _must_ exist in our
        /// object cache.
        objects_cache: *ObjectsCache,

        pub const Options = struct {
            /// The maximum number of objects that might be prefetched by a batch.
            prefetch_entries_max: u32,
            cache_entries_max: u32,

            tree_options_object: ObjectTree.Options,
            tree_options_id: if (has_id) IdTree.Options else void,
            tree_options_index: IndexTreeOptions,
        };

        pub fn init(
            allocator: mem.Allocator,
            node_pool: *NodePool,
            grid: *Grid,
            options: Options,
        ) !Groove {
            var objects_cache = try allocator.create(ObjectsCache);
            errdefer allocator.destroy(objects_cache);

            objects_cache.* = try ObjectsCache.init(allocator, .{
                .cache_value_count_max = options.cache_entries_max,

                // In the worst case, each Map must be able to store the value_count_max (to
                // contain either TableMutable or TableImmutable) as well as the maximum number of
                // prefetches a bar may perform.
                .map_value_count_max = @as(u32, ObjectTree.Table.value_count_max) +
                    (options.prefetch_entries_max * constants.lsm_batch_multiple),

                // Scopes are limited to a single beat, so the maximum number of entries in a
                // single scope is value_count_max / constants.lsm_batch_multiple.
                .scope_value_count_max = @divExact(ObjectTree.Table.value_count_max, constants.lsm_batch_multiple),

                .name = @typeName(Object),
            });
            errdefer objects_cache.deinit(allocator);

            // Initialize the object LSM tree.
            var object_tree = try ObjectTree.init(
                allocator,
                node_pool,
                grid,
                .{
                    .id = @field(groove_options.ids, "timestamp"),
                    .name = @typeName(Object),
                },
                options.tree_options_object,
            );
            errdefer object_tree.deinit(allocator);

            var id_tree = if (!has_id) {} else (try IdTree.init(
                allocator,
                node_pool,
                grid,
                .{
                    .id = @field(groove_options.ids, "id"),
                    .name = @typeName(Object) ++ ".id",
                },
                options.tree_options_id,
            ));
            errdefer if (has_id) id_tree.deinit(allocator);

            var index_trees_initialized: usize = 0;
            var index_trees: IndexTrees = undefined;

            // Make sure to deinit initialized index LSM trees on error.
            errdefer inline for (std.meta.fields(IndexTrees), 0..) |field, field_index| {
                if (index_trees_initialized >= field_index + 1) {
                    @field(index_trees, field.name).deinit(allocator);
                }
            };

            // Initialize index LSM trees.
            inline for (std.meta.fields(IndexTrees)) |field| {
                @field(index_trees, field.name) = try field.type.init(
                    allocator,
                    node_pool,
                    grid,
                    .{
                        .id = @field(groove_options.ids, field.name),
                        .name = @typeName(Object) ++ "." ++ field.name,
                    },
                    @field(options.tree_options_index, field.name),
                );
                index_trees_initialized += 1;
            }

            var prefetch_keys = PrefetchKeys{};
            try prefetch_keys.ensureTotalCapacity(allocator, options.prefetch_entries_max);
            errdefer prefetch_keys.deinit(allocator);

            return Groove{
                .objects = object_tree,
                .ids = id_tree,
                .indexes = index_trees,

                .prefetch_keys = prefetch_keys,
                .prefetch_snapshot = null,
                .objects_cache = objects_cache,
            };
        }

        pub fn deinit(groove: *Groove, allocator: mem.Allocator) void {
            inline for (std.meta.fields(IndexTrees)) |field| {
                @field(groove.indexes, field.name).deinit(allocator);
            }

            groove.objects.deinit(allocator);
            if (has_id) groove.ids.deinit(allocator);

            groove.prefetch_keys.deinit(allocator);
            groove.objects_cache.deinit(allocator);
            allocator.destroy(groove.objects_cache);

            groove.* = undefined;
        }

        pub fn reset(groove: *Groove) void {
            inline for (std.meta.fields(IndexTrees)) |field| {
                @field(groove.indexes, field.name).reset();
            }
            groove.objects.reset();
            if (has_id) groove.ids.reset();

            groove.prefetch_keys.clearRetainingCapacity();
            groove.objects_cache.reset();

            groove.* = .{
                .objects = groove.objects,
                .ids = groove.ids,
                .indexes = groove.indexes,
                .prefetch_keys = groove.prefetch_keys,
                .prefetch_snapshot = null,
                .objects_cache = groove.objects_cache,
            };
        }

        pub fn get(groove: *const Groove, key: PrimaryKey) ?*const Object {
            return groove.objects_cache.get(key);
        }

        /// Must be called directly before the state machine begins queuing ids for prefetch.
        /// When `snapshot` is null, prefetch from the current snapshot.
        pub fn prefetch_setup(groove: *Groove, snapshot: ?u64) void {
            // We currently don't have anything that uses or tests snapshots. Leave this
            // here as a warning that they're not fully tested yet.
            assert(snapshot == null);

            const snapshot_target = snapshot orelse snapshot_latest;
            assert(snapshot_target <= snapshot_latest);

            groove.prefetch_snapshot = snapshot_target;
            assert(groove.prefetch_keys.count() == 0);
        }

        /// This must be called by the state machine for every key to be prefetched.
        /// We tolerate duplicate IDs enqueued by the state machine.
        /// For example, if all unique operations require the same two dependencies.
        pub fn prefetch_enqueue(groove: *Groove, key: PrimaryKey) void {
            if (has_id) {
                if (!groove.ids.key_range_contains(groove.prefetch_snapshot.?, key)) return;

                if (groove.objects_cache.has(key)) {
                    return;
                }

                groove.prefetch_from_memory_by_id(key);
            } else {
                if (groove.objects_cache.has(key)) {
                    return;
                }

                groove.prefetch_from_memory_by_timestamp(key);
            }
        }

        /// This function attempts to prefetch a value for the given id from the IdTree's
        /// table blocks in the grid cache.
        /// If found in the IdTree, we attempt to prefetch a value for the timestamp.
        fn prefetch_from_memory_by_id(groove: *Groove, id: PrimaryKey) void {
            const fingerprint = key_fingerprint(id);
            switch (groove.ids.lookup_from_levels_cache(
                groove.prefetch_snapshot.?,
                id,
                fingerprint,
            )) {
                .negative => {},
                .positive => |id_tree_value| {
                    if (IdTreeValue.tombstone(id_tree_value)) return;
                    groove.prefetch_from_memory_by_timestamp(id_tree_value.timestamp);
                },
                .possible => |level| {
                    groove.prefetch_keys.putAssumeCapacity(
                        .{ .id = id },
                        .{
                            .level = level,
                            .fingerprint = fingerprint,
                        },
                    );
                },
            }
        }

        /// This function attempts to prefetch a value for the timestamp from the ObjectTree's
        /// table blocks in the grid cache.
        fn prefetch_from_memory_by_timestamp(groove: *Groove, timestamp: u64) void {
            const fingerprint = key_fingerprint(timestamp);
            switch (groove.objects.lookup_from_levels_cache(
                groove.prefetch_snapshot.?,
                timestamp,
                fingerprint,
            )) {
                .negative => {},
                .positive => |object| {
                    assert(!ObjectTreeHelpers(Object).tombstone(object));
                    groove.objects_cache.upsert(object);
                },
                .possible => |level| {
                    groove.prefetch_keys.putAssumeCapacity(
                        .{ .timestamp = timestamp },
                        .{
                            .fingerprint = fingerprint,
                            .level = level,
                        },
                    );
                },
            }
        }
        /// Ensure the objects corresponding to all ids enqueued with prefetch_enqueue() are
        /// available in `objects_cache`.
        pub fn prefetch(
            groove: *Groove,
            callback: *const fn (*PrefetchContext) void,
            context: *PrefetchContext,
        ) void {
            context.* = .{
                .groove = groove,
                .callback = callback,
                .snapshot = groove.prefetch_snapshot.?,
                .key_iterator = groove.prefetch_keys.iterator(),
            };
            groove.prefetch_snapshot = null;
            context.start_workers();
        }

        pub const PrefetchContext = struct {
            groove: *Groove,
            callback: *const fn (*PrefetchContext) void,
            snapshot: u64,

            key_iterator: PrefetchKeys.Iterator,
            /// The goal is to fully utilize the disk I/O to ensure the prefetch completes as
            /// quickly as possible, so we run multiple lookups in parallel based on the max
            /// I/O depth of the Grid.
            workers: [Grid.read_iops_max]PrefetchWorker = undefined,
            /// The number of workers that are currently running in parallel.
            workers_busy: u32 = 0,

            fn start_workers(context: *PrefetchContext) void {
                assert(context.workers_busy == 0);

                // Track an extra "worker" that will finish after the loop.
                //
                // This prevents `context.finish()` from being called within the loop body when
                // every worker finishes synchronously. `context.finish()` calls the user-provided
                // callback which may re-use the memory of this `PrefetchContext`. However, we
                // rely on `context` being well-defined for the loop condition.
                context.workers_busy += 1;

                for (&context.workers) |*worker| {
                    worker.* = .{ .context = context };
                    context.workers_busy += 1;
                    worker.lookup_start_next();
                }

                assert(context.workers_busy >= 1);
                context.worker_finished();
            }

            fn worker_finished(context: *PrefetchContext) void {
                context.workers_busy -= 1;
                if (context.workers_busy == 0) context.finish();
            }

            fn finish(context: *PrefetchContext) void {
                assert(context.workers_busy == 0);

                assert(context.key_iterator.next() == null);
                context.groove.prefetch_keys.clearRetainingCapacity();
                assert(context.groove.prefetch_keys.count() == 0);

                context.callback(context);
            }
        };

        pub const PrefetchWorker = struct {
            // Since lookup contexts are used one at a time, it's safe to access
            // the union's fields and reuse the same memory for all context instances.
            // Can't use extern/packed union as the LookupContextes aren't ABI compliant.
            const LookupContext = union(enum) {
                id: if (has_id) IdTree.LookupContext else void,
                object: ObjectTree.LookupContext,

                pub const Field = std.meta.FieldEnum(LookupContext);
                pub fn FieldType(comptime field: Field) type {
                    return std.meta.fieldInfo(LookupContext, field).type;
                }

                pub inline fn parent(
                    comptime field: Field,
                    completion: *FieldType(field),
                ) *PrefetchWorker {
                    const lookup = @fieldParentPtr(LookupContext, @tagName(field), completion);
                    return @fieldParentPtr(PrefetchWorker, "lookup", lookup);
                }

                pub inline fn get(self: *LookupContext, comptime field: Field) *FieldType(field) {
                    self.* = @unionInit(LookupContext, @tagName(field), undefined);
                    return &@field(self, @tagName(field));
                }
            };

            context: *PrefetchContext,
            lookup: LookupContext = undefined,

            fn lookup_start_next(worker: *PrefetchWorker) void {
                const prefetch_entry = worker.context.key_iterator.next() orelse {
                    worker.context.worker_finished();
                    return;
                };

                // prefetch_enqueue() ensures that the tree's cache is checked before queueing the
                // object for prefetching. If not in the LSM tree's cache, the object must be read
                // from disk and added to the auxiliary prefetch_objects hash map.
                switch (prefetch_entry.key_ptr.*) {
                    .id => |id| {
                        if (constants.verify) {
                            assert(std.meta.eql(
                                prefetch_entry.value_ptr.fingerprint,
                                key_fingerprint(id),
                            ));
                        }

                        if (has_id) {
                            worker.context.groove.ids.lookup_from_levels_storage(.{
                                .callback = lookup_id_callback,
                                .context = worker.lookup.get(.id),
                                .snapshot = worker.context.snapshot,
                                .key = id,
                                .fingerprint = prefetch_entry.value_ptr.fingerprint,
                                .level_min = prefetch_entry.value_ptr.level,
                            });
                        } else unreachable;
                    },
                    .timestamp => |timestamp| {
                        if (constants.verify) {
                            assert(std.meta.eql(
                                prefetch_entry.value_ptr.fingerprint,
                                key_fingerprint(timestamp),
                            ));
                        }

                        worker.context.groove.objects.lookup_from_levels_storage(.{
                            .callback = lookup_object_callback,
                            .context = worker.lookup.get(.object),
                            .snapshot = worker.context.snapshot,
                            .key = timestamp,
                            .fingerprint = prefetch_entry.value_ptr.fingerprint,
                            .level_min = prefetch_entry.value_ptr.level,
                        });
                    },
                }
            }

            fn lookup_id_callback(
                completion: *IdTree.LookupContext,
                result: ?*const IdTreeValue,
            ) void {
                const worker = LookupContext.parent(.id, completion);
                worker.lookup = undefined;

                if (result) |id_tree_value| {
                    if (!id_tree_value.tombstone()) {
                        worker.lookup_by_timestamp(id_tree_value.timestamp);
                        return;
                    }
                }

                worker.lookup_start_next();
            }

            fn lookup_by_timestamp(worker: *PrefetchWorker, timestamp: u64) void {
                const fingerprint = key_fingerprint(timestamp);
                switch (worker.context.groove.objects.lookup_from_levels_cache(
                    worker.context.snapshot,
                    timestamp,
                    fingerprint,
                )) {
                    .negative => {
                        lookup_object_callback(worker.lookup.get(.object), null);
                    },
                    .positive => |value| {
                        lookup_object_callback(worker.lookup.get(.object), value);
                    },
                    .possible => |level_min| {
                        worker.context.groove.objects.lookup_from_levels_storage(.{
                            .callback = lookup_object_callback,
                            .context = worker.lookup.get(.object),
                            .snapshot = worker.context.snapshot,
                            .key = timestamp,
                            .fingerprint = fingerprint,
                            .level_min = level_min,
                        });
                    },
                }
            }

            fn lookup_object_callback(
                completion: *ObjectTree.LookupContext,
                result: ?*const Object,
            ) void {
                const worker = LookupContext.parent(.object, completion);
                worker.lookup = undefined;

                if (result) |object| {
                    assert(!ObjectTreeHelpers(Object).tombstone(object));
                    worker.context.groove.objects_cache.upsert(object);
                } else {
                    assert(!has_id);
                }

                worker.lookup_start_next();
            }
        };

        /// Insert the value into the objects tree and associated index trees, asserting that it doesn't
        /// already exist.
        pub fn insert(groove: *Groove, object: *const Object) void {
            assert(!groove.objects_cache.has(@field(object, primary_field)));

            groove.objects_cache.upsert(object);

            if (has_id) {
                groove.ids.put(&IdTreeValue{ .id = object.id, .timestamp = object.timestamp });
                groove.ids.key_range_update(object.id);
            }
            groove.objects.put(object);

            inline for (std.meta.fields(IndexTrees)) |field| {
                const Helper = IndexTreeFieldHelperType(field.name);

                if (Helper.derive_index(object)) |index| {
                    const index_value = Helper.derive_value(object, index);
                    @field(groove.indexes, field.name).put(&index_value);
                }
            }
        }

        /// Insert the value (or update it, if it exists).
        /// Update the object and index trees by diff'ing the old and new values.
        pub fn upsert(groove: *Groove, new: *const Object) void {
            // Explicit stack copy needed - otherwise old will == new!
            const old: Object = (groove.objects_cache.get(@field(new, primary_field)) orelse {
                return groove.insert(new);
            }).*;

            assert(@field(old, primary_field) == @field(new, primary_field));
            assert(old.timestamp == new.timestamp);

            groove.objects_cache.upsert(new);

            // The ID can't change, so no need to update the ID tree.

            // Update the object tree entry if any of the fields (even ignored) are different.
            if (!std.mem.eql(u8, std.mem.asBytes(&old), std.mem.asBytes(new))) {
                // Unlike the index trees, the new and old values in the object tree share the
                // same key. Therefore put() is sufficient to overwrite the old value.
                groove.objects.put(new);
            }

            inline for (std.meta.fields(IndexTrees)) |field| {
                const Helper = IndexTreeFieldHelperType(field.name);
                const old_index = Helper.derive_index(&old);
                const new_index = Helper.derive_index(new);

                // Only update the indexes that change.
                if (!std.meta.eql(old_index, new_index)) {
                    if (old_index) |index| {
                        const old_index_value = Helper.derive_value(&old, index);
                        @field(groove.indexes, field.name).remove(&old_index_value);
                    }

                    if (new_index) |index| {
                        const new_index_value = Helper.derive_value(new, index);
                        @field(groove.indexes, field.name).put(&new_index_value);
                    }
                }
            }
        }

        /// Asserts that the object with the given PrimaryKey exists.
        pub fn remove(groove: *Groove, key: PrimaryKey) void {
            // TODO: Nothing currently calls or tests this method. The forest fuzzer should be
            // extended to cover it.
            assert(false);

            const object = groove.objects_cache.get(key).?;

            groove.objects.remove(object);
            if (has_id) {
                groove.ids.remove(&IdTreeValue{ .id = object.id, .timestamp = object.timestamp });
            }

            groove.objects_cache.remove(key);

            inline for (std.meta.fields(IndexTrees)) |field| {
                const Helper = IndexTreeFieldHelperType(field.name);

                if (Helper.derive_index(object)) |index| {
                    const index_value = Helper.derive_value(object, index);
                    @field(groove.indexes, field.name).remove(&index_value);
                }
            }
        }

        pub fn scope_open(groove: *Groove) void {
            groove.objects_cache.scope_open();

            if (has_id) {
                groove.ids.scope_open();
            }
            groove.objects.scope_open();

            inline for (std.meta.fields(IndexTrees)) |field| {
                @field(groove.indexes, field.name).scope_open();
            }
        }

        pub fn scope_close(groove: *Groove, mode: ScopeCloseMode) void {
            groove.objects_cache.scope_close(mode);

            if (has_id) {
                groove.ids.scope_close(mode);
            }
            groove.objects.scope_close(mode);

            inline for (std.meta.fields(IndexTrees)) |field| {
                @field(groove.indexes, field.name).scope_close(mode);
            }
        }

        pub fn open_commence(groove: *Groove, manifest_log: *ManifestLog) void {
            assert(groove.compacting == null);

            if (has_id) groove.ids.open_commence(manifest_log);
            groove.objects.open_commence(manifest_log);

            inline for (std.meta.fields(IndexTrees)) |field| {
                @field(groove.indexes, field.name).open_commence(manifest_log);
            }
        }

        pub fn open_complete(groove: *Groove) void {
            assert(groove.compacting == null);

            if (has_id) groove.ids.open_complete();
            groove.objects.open_complete();

            inline for (std.meta.fields(IndexTrees)) |field| {
                @field(groove.indexes, field.name).open_complete();
            }
        }

        pub fn compact(groove: *Groove, callback: Callback, op: u64) void {
            assert(groove.compacting == null);

            // Compact the IdTree and ObjectTree.
            if (has_id) groove.ids.compact(compact_tree_callback(.ids), op);
            groove.objects.compact(compact_tree_callback(.objects), op);

            inline for (std.meta.fields(IndexTrees)) |field| {
                const compact_tree_callback_ = compact_tree_callback(.{ .index = field.name });
                @field(groove.indexes, field.name).compact(compact_tree_callback_, op);
            }

            // Compact the objects_cache on the last beat of the bar, just like the trees do to
            // their mutable tables.
            const compaction_beat = op % constants.lsm_batch_multiple;
            if (compaction_beat == constants.lsm_batch_multiple - 1) {
                groove.objects_cache.compact();
            }

            groove.compacting = .{ .callback = callback };
        }

        fn compact_tree_callback(
            comptime tree_field: TreeField,
        ) *const fn (*TreeFor(tree_field)) void {
            return struct {
                fn tree_callback(tree: *TreeFor(tree_field)) void {
                    // Derive the groove pointer from the tree using the tree_field.
                    const groove = switch (tree_field) {
                        .ids => @fieldParentPtr(Groove, "ids", tree),
                        .objects => @fieldParentPtr(Groove, "objects", tree),
                        .index => |field| blk: {
                            const indexes: *align(@alignOf(IndexTrees)) IndexTrees =
                                @alignCast(@fieldParentPtr(IndexTrees, field, tree));
                            break :blk @fieldParentPtr(Groove, "indexes", indexes);
                        },
                    };

                    assert(groove.compacting.?.pending.isSet(comptime tree_field.offset()));
                    groove.compacting.?.pending.unset(comptime tree_field.offset());

                    groove.compact_callback();
                }
            }.tree_callback;
        }

        fn compact_callback(groove: *Groove) void {
            assert(groove.compacting != null);

            // Guard until all pending sync ops complete.
            if (groove.compacting.?.pending.count() > 0) return;

            const callback = groove.compacting.?.callback;
            groove.compacting = null;
            callback(groove);
        }

        const TreeField = union(enum) {
            ids,
            objects,
            index: []const u8,

            fn offset(comptime field: TreeField) usize {
                switch (field) {
                    .objects => return 0,
                    .ids => return 1,
                    .index => |index_tree_name| {
                        for (std.meta.fields(IndexTrees), 0..) |index_tree_field, i| {
                            if (std.mem.eql(u8, index_tree_field.name, index_tree_name)) {
                                return @as(usize, 1) + @intFromBool(has_id) + i;
                            }
                        } else unreachable;
                    },
                }
            }
        };

        /// Returns LSM tree type for the given index field name (or ObjectTree if null).
        fn TreeFor(comptime tree_field: TreeField) type {
            return switch (tree_field) {
                .ids => IdTree,
                .objects => ObjectTree,
                .index => |field| @TypeOf(@field(@as(IndexTrees, undefined), field)),
            };
        }

        pub fn compact_end(groove: *Groove) void {
            assert(groove.compacting == null);

            if (has_id) groove.ids.compact_end();
            groove.objects.compact_end();

            inline for (std.meta.fields(IndexTrees)) |field| {
                @field(groove.indexes, field.name).compact_end();
            }
        }

        pub fn assert_between_bars(groove: *const Groove) void {
            assert(groove.compacting == null);

            if (has_id) groove.ids.assert_between_bars();
            groove.objects.assert_between_bars();

            inline for (std.meta.fields(IndexTrees)) |field| {
                @field(groove.indexes, field.name).assert_between_bars();
            }
        }
    };
}

test "Groove" {
    const Transfer = @import("../tigerbeetle.zig").Transfer;
    const Storage = @import("../storage.zig").Storage;

    const Groove = GrooveType(
        Storage,
        Transfer,
        .{
            .ids = .{
                .timestamp = 1,
                .id = 2,
                .debit_account_id = 3,
                .credit_account_id = 4,
                .pending_id = 5,
                .timeout = 6,
                .ledger = 7,
                .code = 8,
                .amount = 9,
            },
            // Doesn't matter for this test.
            .value_count_max = .{
<<<<<<< HEAD
                .timestamp = constants.lsm_batch_multiple,
                .id = constants.lsm_batch_multiple,
                .debit_account_id = constants.lsm_batch_multiple,
                .credit_account_id = constants.lsm_batch_multiple,
                .user_data = constants.lsm_batch_multiple,
                .pending_id = constants.lsm_batch_multiple,
                .timeout = constants.lsm_batch_multiple,
                .ledger = constants.lsm_batch_multiple,
                .code = constants.lsm_batch_multiple,
                .amount = constants.lsm_batch_multiple,
=======
                .timestamp = 1,
                .id = 1,
                .debit_account_id = 1,
                .credit_account_id = 1,
                .pending_id = 1,
                .timeout = 1,
                .ledger = 1,
                .code = 1,
                .amount = 1,
>>>>>>> c5d2d4b3
            },
            .ignored = [_][]const u8{ "user_data_128", "user_data_64", "user_data_32", "flags" },
            .derived = .{},
        },
    );

    std.testing.refAllDecls(Groove);
    std.testing.refAllDecls(Groove.PrefetchWorker);
    std.testing.refAllDecls(Groove.PrefetchContext);
}<|MERGE_RESOLUTION|>--- conflicted
+++ resolved
@@ -1189,28 +1189,15 @@
             },
             // Doesn't matter for this test.
             .value_count_max = .{
-<<<<<<< HEAD
                 .timestamp = constants.lsm_batch_multiple,
                 .id = constants.lsm_batch_multiple,
                 .debit_account_id = constants.lsm_batch_multiple,
                 .credit_account_id = constants.lsm_batch_multiple,
-                .user_data = constants.lsm_batch_multiple,
                 .pending_id = constants.lsm_batch_multiple,
                 .timeout = constants.lsm_batch_multiple,
                 .ledger = constants.lsm_batch_multiple,
                 .code = constants.lsm_batch_multiple,
                 .amount = constants.lsm_batch_multiple,
-=======
-                .timestamp = 1,
-                .id = 1,
-                .debit_account_id = 1,
-                .credit_account_id = 1,
-                .pending_id = 1,
-                .timeout = 1,
-                .ledger = 1,
-                .code = 1,
-                .amount = 1,
->>>>>>> c5d2d4b3
             },
             .ignored = [_][]const u8{ "user_data_128", "user_data_64", "user_data_32", "flags" },
             .derived = .{},
